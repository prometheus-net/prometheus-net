﻿using Microsoft.Extensions.Diagnostics.HealthChecks;

namespace Prometheus;

/// <summary>
/// Publishes ASP.NET Core Health Check statuses as Prometheus metrics.
/// </summary>
internal sealed class PrometheusHealthCheckPublisher : IHealthCheckPublisher
{
    private readonly Gauge _checkStatus;

<<<<<<< HEAD
        public PrometheusHealthCheckPublisher(PrometheusHealthCheckPublisherOptions? options)
        {
            _checkStatus = options?.Gauge ?? new PrometheusHealthCheckPublisherOptions().GetDefaultGauge();
        }
=======
    public PrometheusHealthCheckPublisher(PrometheusHealthCheckPublisherOptions? options)
    {
        _checkStatus = options?.Gauge ?? new PrometheusHealthCheckPublisherOptions().Gauge;
    }
>>>>>>> 9cb24e89

    public Task PublishAsync(HealthReport report, CancellationToken cancellationToken)
    {
        foreach (var reportEntry in report.Entries)
            _checkStatus.WithLabels(reportEntry.Key).Set(HealthStatusToMetricValue(reportEntry.Value.Status));

        return Task.CompletedTask;
    }

    private static double HealthStatusToMetricValue(HealthStatus status)
    {
        switch (status)
        {
            case HealthStatus.Unhealthy:
                return 0;
            case HealthStatus.Degraded:
                return 0.5;
            case HealthStatus.Healthy:
                return 1;
            default:
                throw new NotSupportedException($"Unexpected HealthStatus value: {status}");
        }
    }
}<|MERGE_RESOLUTION|>--- conflicted
+++ resolved
@@ -9,17 +9,10 @@
 {
     private readonly Gauge _checkStatus;
 
-<<<<<<< HEAD
-        public PrometheusHealthCheckPublisher(PrometheusHealthCheckPublisherOptions? options)
-        {
-            _checkStatus = options?.Gauge ?? new PrometheusHealthCheckPublisherOptions().GetDefaultGauge();
-        }
-=======
     public PrometheusHealthCheckPublisher(PrometheusHealthCheckPublisherOptions? options)
     {
-        _checkStatus = options?.Gauge ?? new PrometheusHealthCheckPublisherOptions().Gauge;
+        _checkStatus = options?.Gauge ?? new PrometheusHealthCheckPublisherOptions().GetDefaultGauge();
     }
->>>>>>> 9cb24e89
 
     public Task PublishAsync(HealthReport report, CancellationToken cancellationToken)
     {
