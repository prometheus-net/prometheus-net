﻿namespace Prometheus;

public sealed class PrometheusHealthCheckPublisherOptions
{
<<<<<<< HEAD
    public sealed class PrometheusHealthCheckPublisherOptions
    {
        private const string DefaultName = "aspnetcore_healthcheck_status";
        private const string DefaultHelp = "ASP.NET Core health check status (0 == Unhealthy, 0.5 == Degraded, 1 == Healthy)";
            
        public Gauge? Gauge { get; set; }    

        public Gauge GetDefaultGauge()
        {
            return Metrics.CreateGauge(DefaultName, DefaultHelp, labelNames: new[] { "name" });
        }
    }
=======
    private const string DefaultName = "aspnetcore_healthcheck_status";
    private const string DefaultHelp = "ASP.NET Core health check status (0 == Unhealthy, 0.5 == Degraded, 1 == Healthy)";

    public Gauge Gauge { get; set; } = Metrics.CreateGauge(DefaultName, DefaultHelp, labelNames: ["name"]);
>>>>>>> 9cb24e89
}<|MERGE_RESOLUTION|>--- conflicted
+++ resolved
@@ -2,23 +2,13 @@
 
 public sealed class PrometheusHealthCheckPublisherOptions
 {
-<<<<<<< HEAD
-    public sealed class PrometheusHealthCheckPublisherOptions
-    {
-        private const string DefaultName = "aspnetcore_healthcheck_status";
-        private const string DefaultHelp = "ASP.NET Core health check status (0 == Unhealthy, 0.5 == Degraded, 1 == Healthy)";
-            
-        public Gauge? Gauge { get; set; }    
-
-        public Gauge GetDefaultGauge()
-        {
-            return Metrics.CreateGauge(DefaultName, DefaultHelp, labelNames: new[] { "name" });
-        }
-    }
-=======
     private const string DefaultName = "aspnetcore_healthcheck_status";
     private const string DefaultHelp = "ASP.NET Core health check status (0 == Unhealthy, 0.5 == Degraded, 1 == Healthy)";
 
-    public Gauge Gauge { get; set; } = Metrics.CreateGauge(DefaultName, DefaultHelp, labelNames: ["name"]);
->>>>>>> 9cb24e89
+    public Gauge? Gauge { get; set; }    
+
+    public Gauge GetDefaultGauge()
+    {
+        return Metrics.CreateGauge(DefaultName, DefaultHelp, labelNames: new[] { "name" });
+    }
 }