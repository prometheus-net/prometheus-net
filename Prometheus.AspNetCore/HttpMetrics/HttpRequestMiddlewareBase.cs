using Microsoft.AspNetCore.Http;
using Microsoft.AspNetCore.Routing;
using System;
using System.Collections.Generic;
using System.Globalization;
using System.Linq;

namespace Prometheus.HttpMetrics
{
    /// <summary>
    /// This base class performs the data management necessary to associate the correct labels and values
    /// with HTTP request metrics, depending on the options the user has provided for the HTTP metric middleware.
    /// 
    /// The following labels are supported:
    /// 'code' (HTTP status code)
    /// 'method' (HTTP request method)
    /// 'controller' (The Controller used to fulfill the HTTP request)
    /// 'action' (The Action used to fulfill the HTTP request)
    /// Any other label - from one of:
    /// * HTTP route parameter (if name/mapping specified in options; name need not match).
    /// * custom logic (callback decides value for each request)
    /// 
    /// The 'code' and 'method' data are taken from the current HTTP context.
    /// 'controller', 'action' and route parameter labels will be taken from the request routing information.
    /// 
    /// If a custom metric is provided in the options, it must not be missing any labels for explicitly defined
    /// custom route parameters. However, it is permitted to lack any of the default labels (code/method/...).
    /// </summary>
    internal abstract class HttpRequestMiddlewareBase<TCollector, TChild>
        where TCollector : class, ICollector<TChild>
        where TChild : class, ICollectorChild
    {
        /// <summary>
        /// The set of labels from among the defaults that this metric supports.
        /// 
        /// This set will be automatically extended with labels for additional
        /// route parameters and custom labels when creating the default metric instance.
        /// </summary>
        protected abstract string[] DefaultLabels { get; }

        /// <summary>
        /// Creates the default metric instance with the specified set of labels.
        /// Only used if the caller does not provide a custom metric instance in the options.
        /// </summary>
        protected abstract TCollector CreateMetricInstance(string[] labelNames);

        /// <summary>
        /// The factory to use for creating the default metric for this middleware.
        /// Not used if a custom metric is already provided in options.
        /// </summary>
        protected MetricFactory MetricFactory { get; }

        private readonly List<HttpRouteParameterMapping> _additionalRouteParameters;
        private readonly List<HttpCustomLabel> _customLabels;
        private readonly TCollector _metric;

        // For labels that are route parameter mappings.
        private readonly Dictionary<string, string> _labelToRouteParameterMap;

        // For labels that use a custom value provider.
        private readonly Dictionary<string, Func<HttpContext, string>> _labelToValueProviderMap;

        private readonly bool _labelsRequireRouteData;
        private readonly bool _reduceStatusCodeCardinality;

        protected HttpRequestMiddlewareBase(HttpMetricsOptionsBase options, TCollector? customMetric)
        {
            MetricFactory = Metrics.WithCustomRegistry(options.Registry ?? Metrics.DefaultRegistry);

            _additionalRouteParameters = options.AdditionalRouteParameters ?? new List<HttpRouteParameterMapping>(0);
            _customLabels = options.CustomLabels ?? new List<HttpCustomLabel>(0);

            if (options.IncludePageLabelInDefaultsInternal)
                AddPageLabelIfNoConflict(customMetric);

            AddEndpointLabelIfNoConflict(customMetric);

            ValidateMappings();
            _labelToRouteParameterMap = CreateLabelToRouteParameterMap();
<<<<<<< HEAD
            _reduceStatusCodeCardinality = options?.ReduceStatusCodeCardinality ?? false;
=======
            _labelToValueProviderMap = CreateLabelToValueProviderMap();
>>>>>>> 14bac3d5

            if (customMetric != null)
            {
                _metric = customMetric;

                ValidateNoUnexpectedLabelNames();
                ValidateAdditionalRouteParametersPresentInMetricLabelNames();
                ValidateCustomLabelsPresentInMetricLabelNames();
            }
            else
            {
                _metric = CreateMetricInstance(CreateDefaultLabelSet());
            }

            _labelsRequireRouteData = _metric.LabelNames.Except(HttpRequestLabelNames.NonRouteSpecific).Any();
        }

        private void AddPageLabelIfNoConflict(TCollector? customMetric)
        {
            // We were asked to add the "page" label because Razor Pages was detected.
            // We will only do this if nothing else has already occupied the "page" label.
            // If a custom metric is used, we also skip this if it has no "page" label name defined.
            //
            // The possible conflicts are:
            // * an existing route parameter mapping (which works out the same as our logic, so fine)
            // * custom logic that defines a "page" label (in which case we allow it to win, for backward compatibility).

            if (_additionalRouteParameters.Any(x => x.LabelName == HttpRequestLabelNames.Page))
                return;

            if (_customLabels.Any(x => x.LabelName == HttpRequestLabelNames.Page))
                return;

            if (customMetric != null && !customMetric.LabelNames.Contains(HttpRequestLabelNames.Page))
                return;

            // If we got so far, we are good - all preconditions for adding "page" label exist.
            _additionalRouteParameters.Add(new HttpRouteParameterMapping("page"));
        }

        private void AddEndpointLabelIfNoConflict(TCollector? customMetric)
        {
            // We always try to add an "endpoint" label with the endpoint routing route pattern.
            // We will only do this if nothing else has already occupied the "endpoint" label.
            // If a custom metric is used, we also skip this if it has no "endpoint" label name defined.
            //
            // The possible conflicts are:
            // * an existing route parameter mapping
            // * custom logic that defines an "endpoint" label
            //
            // In case of conflict, we let the user-defined item win.

            if (_additionalRouteParameters.Any(x => x.LabelName == HttpRequestLabelNames.Endpoint))
                return;

            if (_customLabels.Any(x => x.LabelName == HttpRequestLabelNames.Endpoint))
                return;

            if (customMetric != null && !customMetric.LabelNames.Contains(HttpRequestLabelNames.Endpoint))
                return;

            _customLabels.Add(new HttpCustomLabel(HttpRequestLabelNames.Endpoint, context =>
            {
                var endpoint = context.GetEndpoint() as RouteEndpoint;
                return endpoint?.RoutePattern.RawText ?? "";
            }));
        }

        /// <summary>
        /// Creates the metric child instance to use for measurements.
        /// </summary>
        /// <remarks>
        /// Internal for testing purposes.
        /// </remarks>
        protected internal TChild CreateChild(HttpContext context)
        {
            if (!_metric.LabelNames.Any())
                return _metric.Unlabelled;

            if (!_labelsRequireRouteData)
                return CreateChild(context, null);

            var routeData = context.Features.Get<ICapturedRouteDataFeature>()?.Values;

            // If we have captured route data, we always prefer it.
            // Otherwise, we extract new route data right now.
            if (routeData == null)
                routeData = context.GetRouteData()?.Values;

            return CreateChild(context, routeData);
        }

        protected TChild CreateChild(HttpContext context, RouteValueDictionary? routeData)
        {
            var labelValues = new string[_metric.LabelNames.Length];

            for (var i = 0; i < labelValues.Length; i++)
            {
                switch (_metric.LabelNames[i])
                {
                    case HttpRequestLabelNames.Method:
                        labelValues[i] = context.Request.Method;
                        break;
                    case HttpRequestLabelNames.Code:
                        labelValues[i] = _reduceStatusCodeCardinality ? Math.Floor(context.Response.StatusCode / 100.0).ToString("#xx") : context.Response.StatusCode.ToString(CultureInfo.InvariantCulture);
                        break;
                    default:
                        // We validate the label set on initialization, so if we get to this point it must be either:
                        // 1) a mapped route parameter.
                        // 2) a custom label.

                        if (_labelToRouteParameterMap.TryGetValue(_metric.LabelNames[i], out var parameterName))
                        {
                            labelValues[i] = routeData?[parameterName] as string ?? string.Empty;
                        }
                        else
                        {
                            labelValues[i] = _labelToValueProviderMap[_metric.LabelNames[i]](context) ?? string.Empty;
                        }
                        break;
                }
            }

            return _metric.WithLabels(labelValues);
        }


        /// <summary>
        /// Creates the full set of labels supported for the current metric.
        /// 
        /// This merges (in unspecified order) the defaults from prometheus-net with any in options.AdditionalRouteParameters.
        /// </summary>
        private string[] CreateDefaultLabelSet()
        {
            return DefaultLabels
                .Concat(_additionalRouteParameters.Select(x => x.LabelName))
                .Concat(_customLabels.Select(x => x.LabelName))
                .ToArray();
        }

        private void ValidateMappings()
        {
            var routeParameterLabelNames = _additionalRouteParameters.Select(x => x.LabelName).ToList();

            if (routeParameterLabelNames.Distinct(StringComparer.InvariantCultureIgnoreCase).Count() != routeParameterLabelNames.Count)
                throw new ArgumentException("The set of additional route parameters to track contains multiple entries with the same label name.", nameof(HttpMetricsOptionsBase.AdditionalRouteParameters));

            if (HttpRequestLabelNames.Default.Except(routeParameterLabelNames, StringComparer.InvariantCultureIgnoreCase).Count() != HttpRequestLabelNames.Default.Length)
                throw new ArgumentException($"The set of additional route parameters to track contains an entry with a reserved label name. Reserved label names are: {string.Join(", ", HttpRequestLabelNames.Default)}");

            var customLabelNames = _customLabels.Select(x => x.LabelName).ToList();

            if (customLabelNames.Distinct(StringComparer.InvariantCultureIgnoreCase).Count() != customLabelNames.Count)
                throw new ArgumentException("The set of custom labels contains multiple entries with the same label name.", nameof(HttpMetricsOptionsBase.CustomLabels));

            if (HttpRequestLabelNames.Default.Except(customLabelNames, StringComparer.InvariantCultureIgnoreCase).Count() != HttpRequestLabelNames.Default.Length)
                throw new ArgumentException($"The set of custom labels contains an entry with a reserved label name. Reserved label names are: {string.Join(", ", HttpRequestLabelNames.Default)}");

            if (customLabelNames.Intersect(routeParameterLabelNames).Any())
                throw new ArgumentException("The set of custom labels and the set of additional route parameters contain conflicting label names.", nameof(HttpMetricsOptionsBase.CustomLabels));
        }

        private Dictionary<string, string> CreateLabelToRouteParameterMap()
        {
            var map = new Dictionary<string, string>(_additionalRouteParameters.Count + 2);

            // Defaults are hardcoded.
            map["action"] = "action";
            map["controller"] = "controller";

            // Any additional ones are merged.
            foreach (var entry in _additionalRouteParameters)
                map[entry.LabelName] = entry.ParameterName;

            return map;
        }

        private Dictionary<string, Func<HttpContext, string>> CreateLabelToValueProviderMap()
        {
            var map = new Dictionary<string, Func<HttpContext, string>>(_customLabels.Count);

            foreach (var entry in _customLabels)
                map[entry.LabelName] = entry.LabelValueProvider;

            return map;
        }

        /// <summary>
        /// Inspects the metric instance to ensure that all required labels are present.
        /// </summary>
        /// <remarks>
        /// If there are mappings to include route parameters in the labels, there must be labels defined for each such parameter.
        /// We do this automatically if we use the default metric instance but if a custom one is provided, this must be done by the caller.
        /// </remarks>
        private void ValidateAdditionalRouteParametersPresentInMetricLabelNames()
        {
            var labelNames = _additionalRouteParameters.Select(x => x.LabelName).ToList();
            var missing = labelNames.Except(_metric.LabelNames);

            if (missing.Any())
                throw new ArgumentException($"Provided custom HTTP request metric instance for {GetType().Name} is missing required labels: {string.Join(", ", missing)}.");
        }

        /// <summary>
        /// Inspects the metric instance to ensure that all required labels are present.
        /// </summary>
        /// <remarks>
        /// If there are mappings to include custom labels, there must be label names defined for each such parameter.
        /// We do this automatically if we use the default metric instance but if a custom one is provided, this must be done by the caller.
        /// </remarks>
        private void ValidateCustomLabelsPresentInMetricLabelNames()
        {
            var labelNames = _customLabels.Select(x => x.LabelName).ToList();
            var missing = labelNames.Except(_metric.LabelNames);

            if (missing.Any())
                throw new ArgumentException($"Provided custom HTTP request metric instance for {GetType().Name} is missing required labels: {string.Join(", ", missing)}.");
        }

        /// <summary>
        /// If we use a custom metric, it should not have labels that are neither defaults nor additional route parameters.
        /// </summary>
        private void ValidateNoUnexpectedLabelNames()
        {
            var allowedLabels = CreateDefaultLabelSet();
            var unexpected = _metric.LabelNames.Except(allowedLabels);

            if (unexpected.Any())
                throw new ArgumentException($"Provided custom HTTP request metric instance for {GetType().Name} has some unexpected labels: {string.Join(", ", unexpected)}.");
        }
    }
}<|MERGE_RESOLUTION|>--- conflicted
+++ resolved
@@ -77,11 +77,8 @@
 
             ValidateMappings();
             _labelToRouteParameterMap = CreateLabelToRouteParameterMap();
-<<<<<<< HEAD
             _reduceStatusCodeCardinality = options?.ReduceStatusCodeCardinality ?? false;
-=======
             _labelToValueProviderMap = CreateLabelToValueProviderMap();
->>>>>>> 14bac3d5
 
             if (customMetric != null)
             {
